from absl.testing import absltest
from absl.testing import parameterized

import numpy as np
import jax
import jax.numpy as jnp
import jax.test_util as jtu
from jax.config import config

from ttax.base_class import TT
from ttax.base_class import TTMatrix
from ttax import random_
from ttax import ops

config.parse_flags_with_absl()


class TTTensorTest(jtu.JaxTestCase):

  def testFullTensor2d(self):
    np.random.seed(1)
    for rank in [1, 2]:
      a = np.random.rand(10, rank)
      b = np.random.rand(rank, 9)
      tt_cores = (a.reshape(1, 10, rank), b.reshape(rank, 9, 1))
      desired = np.dot(a, b)
      tt_tens = TT(tt_cores)
      actual = ops.full(tt_tens)
      self.assertAllClose(desired, actual)

  def testFullTensor2dBatch(self):
    np.random.seed(1)
    for rank in [1, 2]:
      a = np.random.rand(3, 10, rank)
      b = np.random.rand(3, rank, 9)
      tt_cores = (a.reshape(3, 1, 10, rank), b.reshape(3, rank, 9, 1))
      desired = np.einsum('bij,bjk->bik', a, b)
      tt_tens = TT(tt_cores)
      actual = ops.full(tt_tens)
      self.assertAllClose(desired, actual)

  def testMultiply(self):
    # Multiply two TT-tensors.
    rng1, rng2 = jax.random.split(jax.random.PRNGKey(0))
    dtype = jnp.float32
    tt_a = random_.tensor(rng1, (1, 2, 3, 4), tt_rank=2, dtype=dtype)
    tt_b = random_.tensor(rng2, (1, 2, 3, 4), tt_rank=[1, 1, 4, 3, 1],
                          dtype=dtype)

    res_actual1 = ops.full(ops.multiply(tt_a, tt_b))
    res_actual2 = ops.full(tt_a * tt_b)
    res_desired = ops.full(tt_a) * ops.full(tt_b)
    self.assertAllClose(res_actual1, res_desired)
    self.assertAllClose(res_actual2, res_desired)

  def testMultiplyBatch(self):
    # Multiply two batches of TT-tensors.
    rng1, rng2 = jax.random.split(jax.random.PRNGKey(0))
    dtype = jnp.float32
    tt_a = random_.tensor(rng1, (1, 2, 3, 4), tt_rank=2, batch_shape=(3,),
                          dtype=dtype)
    tt_b = random_.tensor(rng2, (1, 2, 3, 4), tt_rank=[1, 1, 4, 3, 1],
                          batch_shape=(3,), dtype=dtype)

    res_actual1 = ops.full(ops.multiply(tt_a, tt_b))
    res_actual2 = ops.full(tt_a * tt_b)
    res_desired = ops.full(tt_a) * ops.full(tt_b)
    self.assertAllClose(res_actual1, res_desired)
    self.assertAllClose(res_actual2, res_desired)

  def testFlatInner(self):
    # Multiply two TT-tensors.
    rng1, rng2 = jax.random.split(jax.random.PRNGKey(0))
    dtype = jnp.float32
    tt_a = random_.tensor(rng1, (1, 2, 3, 4), tt_rank=2, dtype=dtype)
    tt_b = random_.tensor(rng2, (1, 2, 3, 4), tt_rank=[1, 1, 4, 3, 1], dtype=dtype)
    res_actual = ops.flat_inner(tt_a, tt_b)
    res_desired = jnp.sum(ops.full(tt_a) * ops.full(tt_b))
    self.assertAllClose(res_actual, res_desired)
    
  def testAdd(self):
    # Add two TT-tensors.
    rng1, rng2 = jax.random.split(jax.random.PRNGKey(0))
    dtype = jnp.float32
    tt_a = random_.tensor(rng1, (2, 1, 3, 4), tt_rank=2, dtype=dtype)
    tt_b = random_.tensor(rng2, (2, 1, 3, 4), tt_rank=[1, 2, 4, 3, 1],
                          dtype=dtype)

    res_actual1 = ops.full(ops.add(tt_a, tt_b))
    res_actual2 = ops.full(tt_a + tt_b)
    res_desired = ops.full(tt_a) + ops.full(tt_b)
    self.assertAllClose(res_actual1, res_desired)
    self.assertAllClose(res_actual2, res_desired)

  def testSub(self):
    # Subtract two TT-tensors.
    rng1, rng2 = jax.random.split(jax.random.PRNGKey(0))
    dtype = jnp.float32
    tt_a = random_.tensor(rng1, (2, 1, 3, 4), tt_rank=2, dtype=dtype)
    tt_b = random_.tensor(rng2, (2, 1, 3, 4), tt_rank=[1, 2, 4, 3, 1],
                          dtype=dtype)

    res_actual1 = ops.full(ops.sub(tt_a, tt_b))
    res_actual2 = ops.full(tt_a - tt_b)
    res_desired = ops.full(tt_a) - ops.full(tt_b)
    self.assertAllClose(res_actual1, res_desired)
    self.assertAllClose(res_actual2, res_desired)

  def testAddSameBatchSize(self):
    # Add two batches of TT-tensors.
    rng1, rng2 = jax.random.split(jax.random.PRNGKey(0))
    dtype = jnp.float32
    tt_a = random_.tensor(rng1, (2, 1, 3, 4), tt_rank=2, batch_shape=(3,),
                          dtype=dtype)
    tt_b = random_.tensor(rng2, (2, 1, 3, 4), tt_rank=[1, 2, 4, 3, 1],
                          batch_shape=(3,), dtype=dtype)

    res_actual1 = ops.full(ops.add(tt_a, tt_b))
    res_actual2 = ops.full(tt_a + tt_b)
    res_desired = ops.full(tt_a) + ops.full(tt_b)
    self.assertAllClose(res_actual1, res_desired)
    self.assertAllClose(res_actual2, res_desired)
    
  def testAddBroadcasting(self):
    # Sum two TT-tensors with broadcasting.
    rng1, rng2 = jax.random.split(jax.random.PRNGKey(0))
    dtype = jnp.float32
    tt_a = random_.tensor(rng1, (2, 1, 4), tt_rank=2, 
                          batch_shape=(1,), dtype=dtype)
    tt_b = random_.tensor(rng2, (2, 1, 4), tt_rank=[1, 2, 4, 1],
                          batch_shape=(3,), dtype=dtype)
    
    res_actual1 = ops.full(ops.add(tt_a, tt_b))
    res_actual2 = ops.full(tt_b + tt_a)
    res_desired = ops.full(tt_a) + ops.full(tt_b)
    self.assertAllClose(res_actual1, res_desired)
    self.assertAllClose(res_actual2, res_desired)

  def testMultiplyByScalar(self):
    # Multiply batch of TT-tensor by scalar.
    c = 4.5
    rng = jax.random.PRNGKey(0)
    dtype = jnp.float32
    tt = random_.tensor(rng, (2, 1, 3, 4), tt_rank=[1, 2, 4, 3, 1],
                        dtype=dtype)
    res_actual1 = ops.full(ops.multiply(tt, c))
    res_actual2 = ops.full(tt * c)
    res_actual3 = ops.full(c * tt)
    res_desired = c * ops.full(tt)
    self.assertAllClose(res_actual1, res_desired, rtol=1e-4)
    self.assertAllClose(res_actual2, res_desired, rtol=1e-4)
    self.assertAllClose(res_actual3, res_desired, rtol=1e-4)

  def testMultiplyBatchByScalar(self):
    # Multiply batch of TT-tensor by scalar.
    c = 4.5
    rng = jax.random.PRNGKey(0)
    dtype = jnp.float32
    tt = random_.tensor(rng, (2, 1, 3, 4), tt_rank=[1, 2, 4, 3, 1],
                        batch_shape=(3,), dtype=dtype)
    res_actual1 = ops.full(ops.multiply(tt, c))
    res_actual2 = ops.full(tt * c)
    res_actual3 = ops.full(c * tt)
    res_desired = c * ops.full(tt)
    self.assertAllClose(res_actual1, res_desired, rtol=1e-4)
    self.assertAllClose(res_actual2, res_desired, rtol=1e-4)
    self.assertAllClose(res_actual3, res_desired, rtol=1e-4)


class TTMatrixTest(jtu.JaxTestCase):

  def testFull2d(self):
    np.random.seed(1)
    for rank in [1, 2]:
      a = np.random.rand(9, rank)
      b = np.random.rand(rank, 10)
      tt_cores = (a.reshape(1, 3, 3, rank), b.reshape(rank, 2, 5, 1))
      desired = np.einsum('aijb,bpqc->ipjq', *tt_cores)
      desired = desired.reshape(6, 15)
      tt_tens = TTMatrix(tt_cores)
      actual = ops.full(tt_tens)
      self.assertAllClose(desired, actual)

  def testFull2dBatch(self):
    np.random.seed(1)
    for rank in [1, 2]:
      a = np.random.rand(7, 9, rank)
      b = np.random.rand(7, rank, 10)
      tt_cores = (a.reshape(7, 1, 3, 3, rank), b.reshape(7, rank, 2, 5, 1))
      desired = np.einsum('taijb,tbpqc->tipjq', *tt_cores)
      desired = desired.reshape(7, 6, 15)
      tt_tens = TTMatrix(tt_cores)
      actual = ops.full(tt_tens)
      self.assertAllClose(desired, actual)

  def testMatmul(self):
    # Multiply two TT-matrices.
    rng1, rng2 = jax.random.split(jax.random.PRNGKey(0))
    dtype = jnp.float32
    left_shape = (2, 3, 4)
    sum_shape = (4, 3, 5)
    right_shape = (4, 4, 4)
    tt_a = random_.matrix(rng1, (left_shape, sum_shape), tt_rank=3, dtype=dtype)
    tt_b = random_.matrix(rng2, (sum_shape, right_shape), tt_rank=[1, 4, 3, 1],
                          dtype=dtype)

    res_actual = ops.full(ops.matmul(tt_a, tt_b))
    res_desired = ops.full(tt_a) @ ops.full(tt_b)
    # TODO: why such low precision?
    self.assertAllClose(res_actual, res_desired, rtol=1e-3)

  def testMultiply(self):
    # Elementwise multiply two TT-matrices.
    rng1, rng2 = jax.random.split(jax.random.PRNGKey(0))
    dtype = jnp.float32
    left_shape = (2, 3, 4)
    right_shape = (4, 4, 4)
    tt_a = random_.matrix(rng1, (left_shape, right_shape), tt_rank=3,
                          dtype=dtype)
    tt_b = random_.matrix(rng2, (left_shape, right_shape), tt_rank=[1, 4, 3, 1],
                          dtype=dtype)

    res_actual1 = ops.full(ops.multiply(tt_a, tt_b))
    res_actual2 = ops.full(tt_a * tt_b)
    res_desired = ops.full(tt_a) * ops.full(tt_b)
    self.assertAllClose(res_actual1, res_desired, rtol=1e-4)
    self.assertAllClose(res_actual2, res_desired, rtol=1e-4)

  def testMultiplyBatch(self):
    # Elementwise multiply two batches of TT-matrices.
    rng1, rng2 = jax.random.split(jax.random.PRNGKey(0))
    dtype = jnp.float32
    left_shape = (2, 3, 4)
    right_shape = (4, 4, 4)
    tt_a = random_.matrix(rng1, (left_shape, right_shape), tt_rank=3,
                          batch_shape=(3,), dtype=dtype)
    tt_b = random_.matrix(rng2, (left_shape, right_shape), tt_rank=[1, 4, 3, 1],
                          batch_shape=(3,), dtype=dtype)

    res_actual1 = ops.full(ops.multiply(tt_a, tt_b))
    res_actual2 = ops.full(tt_a * tt_b)
    res_desired = ops.full(tt_a) * ops.full(tt_b)
    # TODO: why such low precision?
    self.assertAllClose(res_actual1, res_desired, rtol=1e-3)
    self.assertAllClose(res_actual2, res_desired, rtol=1e-3)

  def testFlatInner(self):
    # Multiply two TT-matrices.
    rng1, rng2 = jax.random.split(jax.random.PRNGKey(0))
    dtype = jnp.float32
    left_shape = (2, 3, 4)
    right_shape = (4, 4, 4)
    tt_a = random_.matrix(rng1, (left_shape, right_shape), tt_rank=3,
                          dtype=dtype)
    tt_b = random_.matrix(rng2, (left_shape, right_shape), tt_rank=[1, 4, 3, 1],
                          dtype=dtype)
    res_actual = ops.flat_inner(tt_a, tt_b)
    res_desired = jnp.sum(ops.full(tt_a) * ops.full(tt_b))
    self.assertAllClose(res_actual, res_desired)
    
  def testAdd(self):
    # Add two TT-matrices.
    rng1, rng2 = jax.random.split(jax.random.PRNGKey(0))
    dtype = jnp.float32
    left_shape = (2, 3, 4)
    right_shape = (4, 4, 4)
    tt_a = random_.matrix(rng1, (left_shape, right_shape), tt_rank=3,
                          dtype=dtype)
    tt_b = random_.matrix(rng2, (left_shape, right_shape), tt_rank=[1, 4, 3, 1],
                          dtype=dtype)

    res_actual1 = ops.full(ops.add(tt_a, tt_b))
    res_actual2 = ops.full(tt_a + tt_b)
    res_desired = ops.full(tt_a) + ops.full(tt_b)
    self.assertAllClose(res_actual1, res_desired, rtol=1e-5)
    self.assertAllClose(res_actual2, res_desired, rtol=1e-5)

  def testSub(self):
    # Subtract two TT-matrices.
    rng1, rng2 = jax.random.split(jax.random.PRNGKey(0))
    dtype = jnp.float32
    left_shape = (2, 3, 4)
    right_shape = (4, 4, 4)
    tt_a = random_.matrix(rng1, (left_shape, right_shape), tt_rank=3,
                          dtype=dtype)
    tt_b = random_.matrix(rng2, (left_shape, right_shape), tt_rank=[1, 4, 3, 1],
                          dtype=dtype)

    res_actual1 = ops.full(ops.sub(tt_a, tt_b))
    res_actual2 = ops.full(tt_a - tt_b)
    res_desired = ops.full(tt_a) - ops.full(tt_b)
    self.assertAllClose(res_actual1, res_desired, rtol=1e-5)
    self.assertAllClose(res_actual2, res_desired, rtol=1e-5)

  def testAddSameBatchSize(self):
    # Add two batches of TT-matrices.
    rng1, rng2 = jax.random.split(jax.random.PRNGKey(0))
    dtype = jnp.float32
    left_shape = (2, 3, 4)
    right_shape = (4, 4, 4)
    tt_a = random_.matrix(rng1, (left_shape, right_shape), tt_rank=3,
                          batch_shape=(3,), dtype=dtype)
    tt_b = random_.matrix(rng2, (left_shape, right_shape), tt_rank=[1, 4, 3, 1],
                          batch_shape=(3,), dtype=dtype)

    res_actual1 = ops.full(ops.add(tt_a, tt_b))
    res_actual2 = ops.full(tt_a + tt_b)
    res_desired = ops.full(tt_a) + ops.full(tt_b)
    self.assertAllClose(res_actual1, res_desired, rtol=1e-3)
    self.assertAllClose(res_actual2, res_desired, rtol=1e-3)  
    
  def testAddBroadcasting(self):
    # Sum two TT-Matrices with broadcasting.
    rng1, rng2 = jax.random.split(jax.random.PRNGKey(0))
    dtype = jnp.float32
    left_shape = (2, 3, 4)
    right_shape = (4, 4, 4)
    tt_a = random_.matrix(rng1, (left_shape, right_shape), tt_rank=3,
                          batch_shape=(3, 1, 3,), dtype=dtype)
    tt_b = random_.matrix(rng2, (left_shape, right_shape), tt_rank=[1, 4, 3, 1],
                          batch_shape=(3, 3, 3), dtype=dtype)
    
    res_actual1 = ops.full(ops.add(tt_a, tt_b))
    res_actual2 = ops.full(tt_b + tt_a)
    res_desired = ops.full(tt_a) + ops.full(tt_b)
    self.assertAllClose(res_actual1, res_desired, rtol=1e-4)
    self.assertAllClose(res_actual2, res_desired, rtol=1e-4)

  def testMultiplyByScalar(self):
    # Multiply TT-matrix by scalar.
    c = 4.5
    rng = jax.random.PRNGKey(0)
    dtype = jnp.float32
    left_shape = (2, 3, 4)
    right_shape = (4, 4, 4)
    tt = random_.matrix(rng, (left_shape, right_shape), tt_rank=3,
                        dtype=dtype)
    res_actual1 = ops.full(ops.multiply(tt, c))
    res_actual2 = ops.full(tt * c)
    res_actual3 = ops.full(c * tt)
    res_desired = c * ops.full(tt)
    self.assertAllClose(res_actual1, res_desired, rtol=1e-4)  
    self.assertAllClose(res_actual2, res_desired, rtol=1e-4) 
    self.assertAllClose(res_actual3, res_desired, rtol=1e-4)

  def testMultiplyBatchByScalar(self):
    # Multiply batch of TT-matrix by scalar.
    c = 4.5
    rng = jax.random.PRNGKey(0)
    dtype = jnp.float32
    left_shape = (2, 3, 4)
    right_shape = (4, 4, 4)
    tt = random_.matrix(rng, (left_shape, right_shape), tt_rank=3,
                          batch_shape=(3, 1, 3,), dtype=dtype)
    res_actual1 = ops.full(ops.multiply(tt, c))
    res_actual2 = ops.full(tt * c)
    res_actual3 = ops.full(c * tt)
    res_desired = c * ops.full(tt)
<<<<<<< HEAD
    self.assertAllClose(res_actual1, res_desired, rtol=1e-4) 
    self.assertAllClose(res_actual2, res_desired, rtol=1e-4)  
    self.assertAllClose(res_actual3, res_desired, rtol=1e-4)


  def testMatVecConvertion(self):
    # Take common vector, convert it into matrices (by columns and by rows) and then convert it back to vector
    #                            ---> Matrix 1 (N x 1) ---
    #                         /                             \
    # Common vector (N,) ---                                   ---> back to Common vector (N,)
    #                         \                             /
    #                            ---> Matrix 2 (1 x N) ---
    rng = jax.random.PRNGKey(0)
    shape = (5, 5, 5, 5)
    common_vec = random_.tensor(rng, shape)
    mat1 = ops.vec_to_mat(common_vec)
    mat2 = ops.vec_to_mat(common_vec, False)
    self.assertAllClose(ops.full(ops.mat_to_vec(mat1)), ops.full(ops.mat_to_vec(mat2)))
    self.assertAllClose(ops.full(ops.mat_to_vec(mat1)), ops.full(common_vec))
    self.assertAllClose(ops.full(ops.mat_to_vec(mat2)), ops.full(common_vec))
=======
    self.assertAllClose(res_actual1, res_desired, rtol=1e-3) 
    self.assertAllClose(res_actual2, res_desired, rtol=1e-3)  
    self.assertAllClose(res_actual3, res_desired, rtol=1e-3)  
>>>>>>> eae0a307

  def testNorm(self):
    rng = jax.random.PRNGKey(0)
    shape = (6, 6, 6, 6)
    tt = random_.tensor(rng, shape)
    self.assertAllClose(ops.norm(tt), ops.norm(tt, True))
    self.assertAllClose(ops.norm(tt), np.linalg.norm(ops.full(tt)))

if __name__ == '__main__':
  absltest.main(testLoader=jtu.JaxTestLoader())<|MERGE_RESOLUTION|>--- conflicted
+++ resolved
@@ -356,11 +356,16 @@
     res_actual2 = ops.full(tt * c)
     res_actual3 = ops.full(c * tt)
     res_desired = c * ops.full(tt)
-<<<<<<< HEAD
-    self.assertAllClose(res_actual1, res_desired, rtol=1e-4) 
-    self.assertAllClose(res_actual2, res_desired, rtol=1e-4)  
-    self.assertAllClose(res_actual3, res_desired, rtol=1e-4)
-
+    self.assertAllClose(res_actual1, res_desired, rtol=1e-3)
+    self.assertAllClose(res_actual2, res_desired, rtol=1e-3)
+    self.assertAllClose(res_actual3, res_desired, rtol=1e-3)
+
+  def testNorm(self):
+    rng = jax.random.PRNGKey(0)
+    shape = (6, 6, 6, 6)
+    tt = random_.tensor(rng, shape)
+    self.assertAllClose(ops.norm(tt), ops.norm(tt, True))
+    self.assertAllClose(ops.norm(tt), np.linalg.norm(ops.full(tt)))
 
   def testMatVecConvertion(self):
     # Take common vector, convert it into matrices (by columns and by rows) and then convert it back to vector
@@ -377,18 +382,7 @@
     self.assertAllClose(ops.full(ops.mat_to_vec(mat1)), ops.full(ops.mat_to_vec(mat2)))
     self.assertAllClose(ops.full(ops.mat_to_vec(mat1)), ops.full(common_vec))
     self.assertAllClose(ops.full(ops.mat_to_vec(mat2)), ops.full(common_vec))
-=======
-    self.assertAllClose(res_actual1, res_desired, rtol=1e-3) 
-    self.assertAllClose(res_actual2, res_desired, rtol=1e-3)  
-    self.assertAllClose(res_actual3, res_desired, rtol=1e-3)  
->>>>>>> eae0a307
-
-  def testNorm(self):
-    rng = jax.random.PRNGKey(0)
-    shape = (6, 6, 6, 6)
-    tt = random_.tensor(rng, shape)
-    self.assertAllClose(ops.norm(tt), ops.norm(tt, True))
-    self.assertAllClose(ops.norm(tt), np.linalg.norm(ops.full(tt)))
+
 
 if __name__ == '__main__':
   absltest.main(testLoader=jtu.JaxTestLoader())