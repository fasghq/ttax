--- conflicted
+++ resolved
@@ -83,17 +83,16 @@
     return self.tt.ndim
 
   @property
-<<<<<<< HEAD
   def dtype(self):
     return self.tt.dtype
-=======
+
+  @property
   def raw_tensor_shape(self):
     return self.tt.raw_tensor_shape
 
   @property
   def batch_loc(self):
     return self.tt.batch_loc
->>>>>>> bfa53a0d
 
 
 class TTEinsum:
