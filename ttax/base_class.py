from typing import List, Union
import numpy as np
import jax.numpy as jnp
import flax


class TTBase:

  def __mul__(self, other):
    # We can't import ops in the beginning since it creates cyclic dependencies.
    from ttax import ops
    return ops.multiply(self, other)

  def __matmul__(self, other):
    # We can't import ops in the beginning since it creates cyclic dependencies.
    from ttax import ops
    return ops.matmul(self, other)
  
  def __add__(self, other):
    # We can't import ops in the beginning since it creates cyclic dependencies.
    from ttax import ops
    return ops.add(self, other)

  @property
  def axis_dim(self):
    return self.num_batch_dims + 1

  @property
  def batch_shape(self):
    return self.tt_cores[0].shape[:self.num_batch_dims]

  @property
  def tt_ranks(self):
    ranks = [c.shape[self.num_batch_dims] for c in self.tt_cores]
    ranks.append(self.tt_cores[-1].shape[-1])
    return ranks
  
  @property
  def ndim(self):
    return len(self.tt_cores)

  @property
<<<<<<< HEAD
  def dtype(self):
    return self.tt_cores[0].dtype
=======
  def batch_loc(self):
    return BatchIndexing(self)
>>>>>>> bfa53a0d


@flax.struct.dataclass
class TT(TTBase):
  tt_cores: List[jnp.array]

  @property
  def shape(self):
    no_batch_shape = [c.shape[self.axis_dim] for c in self.tt_cores]
    return tuple(list(self.batch_shape) + no_batch_shape)

  @property
  def num_batch_dims(self):
    return len(self.tt_cores[0].shape) - 3

  @property
  def is_tt_matrix(self):
    return False

  @property
  def raw_tensor_shape(self):
    return [c.shape[self.axis_dim] for c in self.tt_cores]
  
  def __getitem__(self, slice_spec):
    """Basic indexing, returns a TT containing the specified element / slice.
    Examples:
      >>> a = ttax.random.tensor(rng, [2, 3, 4])
      >>> a[1, :, :]
      is a 2D TensorTrain 3 x 4.
      >>> a[1:2, :, :]
      is a 3D TensorTrain 1 x 3 x 4
    """
    if len(slice_spec) != self.ndim:
      raise ValueError('Expected %d indices, got %d' % (self.ndim,
                                                        len(slice_spec)))
    new_tt_cores = []
    remainder = None
    for i in range(self.ndim):
      curr_core = self.tt_cores[i]
      sliced_core = curr_core[..., :, slice_spec[i], :]
      if len(curr_core.shape) != len(sliced_core.shape):
        # This index is specified exactly and we want to collapse this axis.
        if remainder is None:
          remainder = sliced_core
        else:
          remainder = jnp.matmul(remainder, sliced_core)
      else:
        if remainder is not None:
          # Add reminder from the previous collapsed cores to the current core.
          sliced_core = jnp.einsum('...ab,...bid->...aid', 
                                   remainder, sliced_core)
          remainder = None
        new_tt_cores.append(sliced_core)

    if remainder is not None:
      # The reminder obtained from collapsing the last cores.
      new_tt_cores[-1] = jnp.einsum('...aib,...bd->...aid', 
                                    new_tt_cores[-1], remainder)
      remainder = None
    return TT(new_tt_cores)


@flax.struct.dataclass
class TTMatrix(TTBase):
  tt_cores: List[jnp.array]

  @property
  def raw_tensor_shape(self):
    left_shape = [c.shape[self.axis_dim] for c in self.tt_cores]
    right_shape = [c.shape[self.axis_dim + 1] for c in self.tt_cores]
    return left_shape, right_shape

  @property
  def shape(self):
    left_shape, right_shape = self.raw_tensor_shape
    no_batch_shape = [np.prod(left_shape), np.prod(right_shape)]
    return tuple(list(self.batch_shape) + no_batch_shape)

  @property
  def num_batch_dims(self):
    return len(self.tt_cores[0].shape) - 4

  @property
  def is_tt_matrix(self):
    return True
<<<<<<< HEAD


TTTensOrMat = Union[TT, TTMatrix]
=======
  
  def __getitem__(self, slice_spec):
    """Basic indexing, returns a TTMatrix containing the specified element / slice."""
    d = self.ndim
    if len(slice_spec) != 2 * d:
      raise ValueError('Expected %d indices, got %d' % (2 * d, len(slice_spec)))
    for i in range(d):
      if isinstance(slice_spec[i], slice) != isinstance(slice_spec[d+i], slice):
        raise ValueError('Elements i_%d and j_%d should be the same type, '
                         'instead: %s and %s.' % (i, i, slice_spec[i], 
                                                  slice_spec[d+i]))
    new_tt_cores = []
    remainder = None
    for i in range(self.ndim):
      curr_core = self.tt_cores[i]
      sliced_core = curr_core[..., :, slice_spec[i], slice_spec[d+i], :]
      if len(curr_core.shape) != len(sliced_core.shape):
        # These indices are specified exactly and we want to collapse this axis.
        if remainder is None:
          remainder = sliced_core
        else:
          remainder = jnp.matmul(remainder, sliced_core)
      else:
        if remainder is not None:
          # Add reminder from the previous collapsed cores to the current core.
          sliced_core = jnp.einsum('...ab,...bijd->...aijd', 
                                   remainder, sliced_core)
          remainder = None
        new_tt_cores.append(sliced_core)

    if remainder is not None:
      # The reminder obtained from collapsing the last cores.
      new_tt_cores[-1] = jnp.einsum('...aijb,...bd->...aijd', 
                                    new_tt_cores[-1], remainder)
      remainder = None

    return TTMatrix(new_tt_cores)


class BatchIndexing:
  def __init__(self, tt):
    self._tt = tt

  def __getitem__(self, indices: list):
    non_none_indices = [idx for idx in indices if idx is not None]
    if len(non_none_indices) > self._tt.tt_num_batch_dims:
      raise ValueError('Expected %d indices, got %d' % (self._tt.num_batch_dims,
                                                        len(non_none_indices)))
    new_cores = []
    for core_idx in range(self._tt.ndim):
      curr_core = self._tt.tt_cores[core_idx]
      new_cores.append(curr_core.__getitem__(indices))

    if self._tt.is_tt_matrix:
      return TTMatrix(new_cores)
    else:
      return TT(new_cores)
>>>>>>> bfa53a0d
<|MERGE_RESOLUTION|>--- conflicted
+++ resolved
@@ -40,13 +40,13 @@
     return len(self.tt_cores)
 
   @property
-<<<<<<< HEAD
   def dtype(self):
     return self.tt_cores[0].dtype
-=======
+
+  @property
   def batch_loc(self):
     return BatchIndexing(self)
->>>>>>> bfa53a0d
+
 
 
 @flax.struct.dataclass
@@ -132,11 +132,6 @@
   @property
   def is_tt_matrix(self):
     return True
-<<<<<<< HEAD
-
-
-TTTensOrMat = Union[TT, TTMatrix]
-=======
   
   def __getitem__(self, slice_spec):
     """Basic indexing, returns a TTMatrix containing the specified element / slice."""
@@ -194,4 +189,5 @@
       return TTMatrix(new_cores)
     else:
       return TT(new_cores)
->>>>>>> bfa53a0d
+
+TTTensOrMat = Union[TT, TTMatrix]