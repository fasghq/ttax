--- conflicted
+++ resolved
@@ -385,7 +385,24 @@
     return TT(cores)
 
 
-<<<<<<< HEAD
+def norm(tt, differentiable=False):
+  """Frobenius norm of TT object
+
+  :type tt: `TT` or `TTMatrix`
+  :param tt: TT object (tensor or matrix)
+  :type differentiable: bool
+  :param differentiable: whether to use a differentiable implementation or a fast implementation based on QR decomposition
+  :return: non-negative number which is the Frobenius norm of `tt`
+  :rtype: `float`
+  """
+
+  from ttax.decompositions import orthogonalize
+  if differentiable:
+    return jnp.sqrt(flat_inner(tt, tt))
+  else:
+    orth_tt = orthogonalize(tt)
+    return jnp.linalg.norm(orth_tt.tt_cores[-1])
+
 @tt_vmap()
 def transpose(tt):
   """Transpose a TT-matrix or a batch of TT-matrices.
@@ -450,23 +467,4 @@
       cores.append(jnp.squeeze(core, 1))
     else:
       cores.append(jnp.squeeze(core, 2))
-  return TT(cores)
-=======
-def norm(tt, differentiable=False):
-  """Frobenius norm of TT object
-
-  :type tt: `TT` or `TTMatrix`
-  :param tt: TT object (tensor or matrix)
-  :type differentiable: bool
-  :param differentiable: whether to use a differentiable implementation or a fast implementation based on QR decomposition
-  :return: non-negative number which is the Frobenius norm of `tt`
-  :rtype: `float`
-  """
-
-  from ttax.decompositions import orthogonalize
-  if differentiable:
-    return jnp.sqrt(flat_inner(tt, tt))
-  else:
-    orth_tt = orthogonalize(tt)
-    return jnp.linalg.norm(orth_tt.tt_cores[-1])
->>>>>>> eae0a307
+  return TT(cores)